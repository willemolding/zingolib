--- conflicted
+++ resolved
@@ -333,11 +333,7 @@
             Arc::new(RwLock::new(transactions)),
         );
 
-<<<<<<< HEAD
-        let orchard_anchor_height_pairs = if version_of_read_lwallet >= 25 {
-=======
-        let orchard_anchors = if external_version >= 25 {
->>>>>>> 4a7a0658
+        let orchard_anchor_height_pairs = if external_version >= 25 {
             Vector::read(&mut reader, |r| {
                 let mut anchor_bytes = [0; 32];
                 r.read_exact(&mut anchor_bytes)?;
