use std::collections::HashMap;

<<<<<<< HEAD
use zcash_client_backend::PoolType;
use zcash_primitives::transaction::TxId;

use crate::wallet::{
    data::WitnessTrees, notes::NoteRecordIdentifier, traits::DomainWalletExt,
    transaction_record::TransactionRecord,
};

#[derive(Debug)]
pub struct TransactionRecordMap(pub HashMap<TxId, TransactionRecord>);

impl std::ops::Deref for TransactionRecordMap {
    type Target = HashMap<TxId, TransactionRecord>;

    fn deref(&self) -> &Self::Target {
        &self.0
    }
}

impl std::ops::DerefMut for TransactionRecordMap {
    fn deref_mut(&mut self) -> &mut Self::Target {
        &mut self.0
    }
}
impl TransactionRecordMap {
    // Associated function to create a TransactionRecordMap from a HashMap
    pub fn from_map(map: HashMap<TxId, TransactionRecord>) -> Self {
        TransactionRecordMap(map)
    }
    pub fn get_received_note_from_identifier<D: DomainWalletExt>(
        &self,
        note_record_reference: NoteRecordIdentifier,
    ) -> Option<
        zcash_client_backend::wallet::ReceivedNote<
            NoteRecordIdentifier,
            <D as zcash_note_encryption::Domain>::Note,
        >,
    >
    where
        <D as zcash_note_encryption::Domain>::Note: PartialEq + Clone,
        <D as zcash_note_encryption::Domain>::Recipient: super::traits::Recipient,
    {
        let transaction = self.get(&note_record_reference.txid);
        transaction.and_then(|transaction_record| {
            if note_record_reference.pool == PoolType::Shielded(D::protocol()) {
                transaction_record.get_received_note::<D>(note_record_reference.index)
            } else {
                None
            }
        })
    }
}
=======
use crate::wallet::{data::WitnessTrees, transaction_records_by_id::TransactionRecordsById};

>>>>>>> 8fa07b9b
/// HashMap of all transactions in a wallet, keyed by txid.
/// Note that the parent is expected to hold a RwLock, so we will assume that all accesses to
/// this struct are threadsafe/locked properly.
pub struct TxMapAndMaybeTrees {
    pub transaction_records_by_id: TransactionRecordsById,
    pub witness_trees: Option<WitnessTrees>,
}

pub mod get;
pub mod read_write;
pub mod recording;
mod trait_inputsource;

impl TxMapAndMaybeTrees {
    pub(crate) fn new_with_witness_trees() -> TxMapAndMaybeTrees {
        Self {
            transaction_records_by_id: TransactionRecordsById(HashMap::new()),
            witness_trees: Some(WitnessTrees::default()),
        }
    }
    pub(crate) fn new_treeless() -> TxMapAndMaybeTrees {
        Self {
            transaction_records_by_id: TransactionRecordsById(HashMap::new()),
            witness_trees: None,
        }
    }
    pub fn clear(&mut self) {
        self.transaction_records_by_id.clear();
        self.witness_trees.as_mut().map(WitnessTrees::clear);
    }
}<|MERGE_RESOLUTION|>--- conflicted
+++ resolved
@@ -1,13 +1,14 @@
 use std::collections::HashMap;
 
-<<<<<<< HEAD
 use zcash_client_backend::PoolType;
 use zcash_primitives::transaction::TxId;
 
 use crate::wallet::{
     data::WitnessTrees, notes::NoteRecordIdentifier, traits::DomainWalletExt,
-    transaction_record::TransactionRecord,
+    transaction_records_by_id::TransactionRecordsById,
 };
+
+use super::data::TransactionRecord;
 
 #[derive(Debug)]
 pub struct TransactionRecordMap(pub HashMap<TxId, TransactionRecord>);
@@ -26,10 +27,6 @@
     }
 }
 impl TransactionRecordMap {
-    // Associated function to create a TransactionRecordMap from a HashMap
-    pub fn from_map(map: HashMap<TxId, TransactionRecord>) -> Self {
-        TransactionRecordMap(map)
-    }
     pub fn get_received_note_from_identifier<D: DomainWalletExt>(
         &self,
         note_record_reference: NoteRecordIdentifier,
@@ -53,10 +50,6 @@
         })
     }
 }
-=======
-use crate::wallet::{data::WitnessTrees, transaction_records_by_id::TransactionRecordsById};
-
->>>>>>> 8fa07b9b
 /// HashMap of all transactions in a wallet, keyed by txid.
 /// Note that the parent is expected to hold a RwLock, so we will assume that all accesses to
 /// this struct are threadsafe/locked properly.
