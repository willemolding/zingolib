--- conflicted
+++ resolved
@@ -334,11 +334,9 @@
         } else {
             vec![]
         };
+
         let utxos = zcash_encoding::Vector::read(&mut reader, |r| TransparentOutput::read(r))?;
-<<<<<<< HEAD
-
-=======
->>>>>>> 17ce6720
+
         let total_sapling_value_spent = reader.read_u64::<LittleEndian>()?;
         let total_transparent_value_spent = reader.read_u64::<LittleEndian>()?;
         let total_orchard_value_spent = if version >= 22 {
@@ -452,14 +450,9 @@
         test_framework::mocks::{build_method, build_method_push, build_push_list, default_txid},
         wallet::notes::{
             orchard::mocks::OrchardNoteBuilder, sapling::mocks::SaplingNoteBuilder,
-<<<<<<< HEAD
             transparent::mocks::TransparentOutputBuilder, OrchardNote, SaplingNote,
             TransparentOutput,
-=======
-            transparent::mocks::TransparentOutputBuilder,
->>>>>>> 17ce6720
         },
-        wallet::notes::{OrchardNote, SaplingNote, TransparentOutput},
     };
 
     use super::TransactionRecord;
@@ -534,7 +527,6 @@
     pub fn nine_note_transaction_record() -> TransactionRecord {
         let spend = Some((default_txid(), 112358));
 
-<<<<<<< HEAD
         TransactionRecordBuilder::default()
             .transparent_outputs(TransparentOutputBuilder::default().build())
             .transparent_outputs(TransparentOutputBuilder::default().spent(spend).build())
@@ -558,45 +550,6 @@
                     .build(),
             )
             .build()
-=======
-        let mut transaction_record = TransactionRecordBuilder::default().build();
-
-        transaction_record
-            .transparent_outputs
-            .push(TransparentOutputBuilder::default().build());
-        transaction_record
-            .transparent_outputs
-            .push(TransparentOutputBuilder::default().spent(spend).build());
-        transaction_record.transparent_outputs.push(
-            TransparentOutputBuilder::default()
-                .unconfirmed_spent(spend)
-                .build(),
-        );
-        transaction_record
-            .sapling_notes
-            .push(SaplingNoteBuilder::default().build());
-        transaction_record
-            .sapling_notes
-            .push(SaplingNoteBuilder::default().spent(spend).build());
-        transaction_record.sapling_notes.push(
-            SaplingNoteBuilder::default()
-                .unconfirmed_spent(spend)
-                .build(),
-        );
-        transaction_record
-            .orchard_notes
-            .push(OrchardNoteBuilder::default().build());
-        transaction_record
-            .orchard_notes
-            .push(OrchardNoteBuilder::default().spent(spend).build());
-        transaction_record.orchard_notes.push(
-            OrchardNoteBuilder::default()
-                .unconfirmed_spent(spend)
-                .build(),
-        );
-
-        transaction_record
->>>>>>> 17ce6720
     }
 }
 
@@ -605,10 +558,6 @@
     use test_case::test_matrix;
 
     use crate::wallet::notes::query::OutputQuery;
-<<<<<<< HEAD
-=======
-
->>>>>>> 17ce6720
     use crate::wallet::notes::transparent::mocks::TransparentOutputBuilder;
     use crate::wallet::transaction_record::mocks::{
         nine_note_transaction_record, TransactionRecordBuilder,
