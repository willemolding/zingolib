//! ZingoLib
//! Zingo backend code base

#![warn(missing_docs)]
#![forbid(unsafe_code)]
#[macro_use]
extern crate rust_embed;

pub mod blaze;
pub mod commands;
pub mod data;
pub mod error;
pub mod grpc_connector;
pub mod lightclient;
pub mod utils;
pub mod wallet;
<<<<<<< HEAD

#[cfg(feature = "test")]
pub use zingo_testvectors as testvectors;

#[cfg(feature = "test")]
pub(crate) mod test_framework;
=======
#[cfg(feature = "test-features")]
pub use zingo_testvectors as testvectors;
#[cfg(feature = "test-features")]
pub mod test_framework;
>>>>>>> 25c42495

// This line includes the generated `git_description()` function directly into this scope.
include!(concat!(env!("OUT_DIR"), "/git_description.rs"));

/// TODO: Add Doc Comment Here!
#[cfg(feature = "embed_params")]
#[derive(RustEmbed)]
#[folder = "zcash-params/"]
pub struct SaplingParams;

/// TODO: Add Doc Comment Here!
pub fn get_latest_block_height(lightwalletd_uri: http::Uri) -> std::io::Result<u64> {
    tokio::runtime::Runtime::new()
        .unwrap()
        .block_on(async move {
            crate::grpc_connector::get_info(lightwalletd_uri)
                .await
                .map_err(|e| std::io::Error::new(std::io::ErrorKind::ConnectionRefused, e))
        })
        .map(|ld_info| ld_info.block_height)
}<|MERGE_RESOLUTION|>--- conflicted
+++ resolved
@@ -1,8 +1,9 @@
+#![warn(missing_docs)]
+#![forbid(unsafe_code)]
 //! ZingoLib
 //! Zingo backend code base
+//! Use this high level API to do things like submit transactions to the zcash blockchain
 
-#![warn(missing_docs)]
-#![forbid(unsafe_code)]
 #[macro_use]
 extern crate rust_embed;
 
@@ -14,19 +15,11 @@
 pub mod lightclient;
 pub mod utils;
 pub mod wallet;
-<<<<<<< HEAD
-
-#[cfg(feature = "test")]
+#[cfg(feature = "test-features")]
 pub use zingo_testvectors as testvectors;
 
-#[cfg(feature = "test")]
-pub(crate) mod test_framework;
-=======
-#[cfg(feature = "test-features")]
-pub use zingo_testvectors as testvectors;
 #[cfg(feature = "test-features")]
 pub mod test_framework;
->>>>>>> 25c42495
 
 // This line includes the generated `git_description()` function directly into this scope.
 include!(concat!(env!("OUT_DIR"), "/git_description.rs"));
