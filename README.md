--- conflicted
+++ resolved
@@ -70,8 +70,4 @@
 
 For a relatively recent user experience please see: https://free2z.cash/zingo-cli-in-regtest-mode
 
-<<<<<<< HEAD
-Please see `zingo-testutils/regtest/README.md` for a detailed explanation.
-=======
-Please see `docs/TEST_REGTEST.md` for a detailed explanation.
->>>>>>> 2829fba3
+Please see `docs/TEST_REGTEST.md` for a detailed explanation.